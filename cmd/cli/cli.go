package main

import (
	"fmt"
	"io/ioutil"
	"log"
	"os"
	"path"
	"path/filepath"
	"strings"
	"time"

	"github.com/atotto/clipboard"
	"github.com/joho/godotenv"
	"github.com/saferwall/saferwall/pkg/crypto"
	"github.com/spf13/cobra"
)

const (
	bucket  = "saferwall-samples"
	region  = "us-east-1"
	timeout = 0
)

var (
	forceRescan bool
	outputDir   string
	username    string
	password    string
)

// scanFile scans an individual file or a directory.
func scanFile(cmd *cobra.Command, args []string) {

	pathToScan := args[0]
	_, err := os.Stat(pathToScan)
	if os.IsNotExist(err) {
		log.Fatalf("%s does not exist", pathToScan)
	}

	// Walk over directory.
	fileList := []string{}
	filepath.Walk(pathToScan, func(path string, f os.FileInfo, err error) error {
		if !f.IsDir() {
			fileList = append(fileList, path)
		}
		return nil
	})

	// Obtain a token.
	token, err := login(username, password)
	check(err)

	// Upload files
	for _, filename := range fileList {

		// Get sha256
		data, err := ioutil.ReadFile(filename)
		check(err)
		sha256 := getSha256(data)

		// Do we have the file in S3.
		if !isFileFoundInObjStorage(sha256) {
			uploadObject(bucket, region, sha256, filename)
		}

		// Check if we the file exists in the DB.
		if !isFileFoundInDB(sha256, token) {
			scan(sha256, token)
			time.Sleep(timeout * time.Second)
			continue
		}

<<<<<<< HEAD
		// for file to be scanned.
		time.Sleep(timeout * time.Second)
=======
		// Force rescan the file?.
		if forceRescan {
			rescan(sha256, token)
			time.Sleep(timeout * time.Second)
		}
>>>>>>> d2262827
	}
}

func s3upload(cmd *cobra.Command, args []string) {

	filePath := args[0]
	_, err := os.Stat(filePath)
	if os.IsNotExist(err) {
		exitErrorf("%s does not exist", filePath)
	}

	objKeys := listObject(bucket, region, false)

	// Walk over directory.
	fileList := []string{}
	filepath.Walk(filePath, func(path string, f os.FileInfo, err error) error {
		if !f.IsDir() {
			fileList = append(fileList, path)
		}
		return nil
	})

	// Upload files
	for _, filename := range fileList {
		// Check if we have the file already in our database.
		dat, err := ioutil.ReadFile(filename)
		if err != nil {
			fmt.Printf("failed to read file %s", filename)
			continue
		}
		key := crypto.GetSha256(dat)
		found := stringInSlice(key, objKeys)
		if !found {
			uploadObject(bucket, region, key, filename)
		} else {
			fmt.Printf("file name %s already in s3 bucket", filename)
		}
	}

}

// rescanFile reads a list of sha256 from the clipboard and trigger a rescan.
func rescanFile(cmd *cobra.Command, args []string) {

	// Obtain a token.
	token, err := login(username, password)
	check(err)

	clipContent, err := clipboard.ReadAll()
	check(err)

	shaList := strings.Split(clipContent, "\r\n")
	for _, sha256 := range shaList {
		rescan(sha256, token)

		// Wait for file to be scanned.
		time.Sleep(timeout * time.Second)
	}

}

// processAuthTokens processes a given username and password as env variables.
func processAuthTokens() {

	err := godotenv.Load()
	if err != nil {
		log.Fatal("Error loading .env file")
	}
	username := os.Getenv(DefaultAuthUsername)
	password := os.Getenv(DefaultAuthPassword)
	err = SetAuthentificationData(username, password)
	if err != nil {
		check(err)
	}
}

// downloadFile a list of sha256 from the clipboard and download them.
func downloadFile(cmd *cobra.Command, args []string) {

	clipContent, err := clipboard.ReadAll()
	check(err)

	shaList := strings.Split(clipContent, "\r\n")
	for _, sha256 := range shaList {
		// Create a new file.
		filePath := path.Join(outputDir, sha256)
		f, err := os.Create(filePath)
		defer f.Close()
		if err != nil {
			continue
		}
		err = downloadObject(bucket, region, sha256, f)
		if err != nil {
			log.Println(err)
			continue
		}

	}
}

func main() {

	var rootCmd = &cobra.Command{
		Use:   "sfwcli",
		Short: "A cli tool for saferwall.com",
		Long:  "A cli tool to interfact with saferwall APIs (scan, rescan, upload, ...)",
		Run: func(cmd *cobra.Command, args []string) {
		},
	}

	var versionCmd = &cobra.Command{
		Use:   "version",
		Short: "Vesion number",
		Long:  "Print the version number",
		Run: func(cmd *cobra.Command, args []string) {
			fmt.Print("You are using version 0.0.1")
		},
	}

	var scanCmd = &cobra.Command{
		Use:   "scan",
		Short: "Scan file",
		Long:  "Scan a file or directory",
		Args:  cobra.MinimumNArgs(1),
		Run:   scanFile,
	}

	var rescanCmd = &cobra.Command{
		Use:   "rescan",
		Short: "Resccan file",
		Long:  "Rescan a file or directory",
		Run:   rescanFile,
	}

	var s3UploadCmd = &cobra.Command{
		Use:   "s3upload",
		Short: "S3 upload",
		Long:  "Batch upload to S3",
		Args:  cobra.MinimumNArgs(1),
		Run:   s3upload,
	}

	var downloadCmd = &cobra.Command{
		Use:   "download",
		Short: "Download file",
		Long:  "Download a file or directory",
		Run:   downloadFile,
	}

	// Init root command.
	rootCmd.AddCommand(versionCmd)
	rootCmd.AddCommand(scanCmd)
	rootCmd.AddCommand(rescanCmd)
	rootCmd.AddCommand(s3UploadCmd)
	rootCmd.AddCommand(downloadCmd)

	// Init flags
	scanCmd.Flags().BoolVarP(&forceRescan, "forcerescan", "f", false, "Force rescan the file.")
	downloadCmd.Flags().StringVarP(&outputDir, "output", "o", "", "Output directory to download the files (required")
	downloadCmd.MarkFlagRequired("output")

	// load config
	processAuthTokens()
	// Get credentials.
	username = os.Getenv(DefaultAuthUsername)
	password = os.Getenv(DefaultAuthPassword)
	if username == "" || password == "" {
		log.Fatal("SAFERWALL_AUTH_USERNAME or SAFERWALL_AUTH_PASSWORD env variable are not set.")
	}

	if err := rootCmd.Execute(); err != nil {
		os.Exit(1)
	}

}<|MERGE_RESOLUTION|>--- conflicted
+++ resolved
@@ -71,16 +71,11 @@
 			continue
 		}
 
-<<<<<<< HEAD
-		// for file to be scanned.
-		time.Sleep(timeout * time.Second)
-=======
 		// Force rescan the file?.
 		if forceRescan {
 			rescan(sha256, token)
 			time.Sleep(timeout * time.Second)
 		}
->>>>>>> d2262827
 	}
 }
 
